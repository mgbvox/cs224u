--- conflicted
+++ resolved
@@ -80,7 +80,7 @@
   },
   {
    "cell_type": "code",
-   "execution_count": 3,
+   "execution_count": 2,
    "metadata": {
     "colab": {
      "base_uri": "https://localhost:8080/"
@@ -88,13 +88,8 @@
     "id": "2nFUcNIhJ8hM",
     "outputId": "2aaf6883-b606-40a0-b3c5-10e26f9b0dba",
     "ExecuteTime": {
-<<<<<<< HEAD
-     "end_time": "2024-02-19T20:19:34.034541Z",
-     "start_time": "2024-02-19T20:19:33.982397Z"
-=======
      "end_time": "2024-02-19T03:24:15.977019Z",
      "start_time": "2024-02-19T03:24:15.423609Z"
->>>>>>> d84854f4
     }
    },
    "outputs": [],
@@ -112,17 +107,12 @@
   },
   {
    "cell_type": "code",
-   "execution_count": 2,
+   "execution_count": 3,
    "metadata": {
     "id": "pyAzJmyYSNMP",
     "ExecuteTime": {
-<<<<<<< HEAD
-     "end_time": "2024-02-19T20:19:33.384692Z",
-     "start_time": "2024-02-19T20:19:28.373374Z"
-=======
      "end_time": "2024-02-19T03:24:17.184900Z",
      "start_time": "2024-02-19T03:24:16.162217Z"
->>>>>>> d84854f4
     }
    },
    "outputs": [],
@@ -3119,13 +3109,6 @@
     "\n",
     "# START COMMENT: Enter your system description in this cell.\n",
     "\n",
-<<<<<<< HEAD
-    "import copy\n",
-    "import dataclasses\n",
-    "from datetime import datetime, time\n",
-    "from pathlib import Path\n",
-    "from typing import List, Type, Set, Dict, Tuple\n",
-=======
     "\"\"\"\n",
     "The general idea of this model was to shunt prediction tasks through several\n",
     "different Transformer models that had been previously trained on classification\n",
@@ -3167,7 +3150,6 @@
     "from datetime import datetime\n",
     "from pathlib import Path\n",
     "from typing import List, Type, Dict, Tuple\n",
->>>>>>> d84854f4
     "\n",
     "import numpy as np\n",
     "import torch\n",
@@ -3176,11 +3158,6 @@
     "from torch import nn\n",
     "from torch.utils.data import DataLoader\n",
     "from tqdm import tqdm\n",
-<<<<<<< HEAD
-    "import os\n",
-    "import wget\n",
-=======
->>>>>>> d84854f4
     "import pandas as pd\n",
     "\n",
     "try:\n",
@@ -3190,10 +3167,7 @@
     "except:\n",
     "    HAS_WRITER = False\n",
     "\n",
-<<<<<<< HEAD
-=======
-    "\n",
->>>>>>> d84854f4
+    "\n",
     "from transformers import AutoTokenizer, AutoModel, BatchEncoding\n",
     "\n",
     "import utils\n",
@@ -3211,16 +3185,6 @@
     "\n",
     "if HAS_WRITER:\n",
     "    LOG = SummaryWriter(f\"./runs/{START_DATETIME}\")\n",
-<<<<<<< HEAD
-    "\n",
-    "CHECKPOINT_ROOT = Path(f\"./checkpoints/{START_DATETIME}\")\n",
-    "CHECKPOINT_ROOT.mkdir(exist_ok=True, parents=True)\n",
-    "\n",
-    "BAKEOFF_ROOT = Path(f\"./bakeoff/{START_DATETIME}\")\n",
-    "BAKEOFF_ROOT.mkdir(exist_ok=True, parents=True)\n",
-    "\n",
-=======
->>>>>>> d84854f4
     "\n",
     "# roots for saving progress!\n",
     "CHECKPOINT_ROOT = Path(f\"./checkpoints/{START_DATETIME}\")\n",
@@ -3261,11 +3225,8 @@
     "            nn.Linear(self.hidden_dim, self.config.n_classes),\n",
     "        )\n",
     "\n",
-<<<<<<< HEAD
-=======
     "    # used to encode inputs on the fly, rather than up-front\n",
     "    # designed in anticipation of larger datasets\n",
->>>>>>> d84854f4
     "    def encode_batch(self, examples: List[str]) -> torch.Tensor:\n",
     "        toks = self.tok.batch_encode_plus(\n",
     "            examples,\n",
@@ -3323,18 +3284,15 @@
     "        )\n",
     "\n",
     "    def forward(self, inputs: torch.Tensor, masks: torch.Tensor) -> torch.Tensor:\n",
-<<<<<<< HEAD
-=======
     "        # since inputs are a single tensor, but we want to shunt \n",
     "        # inputs to multiple sub-modules, inputs were previously \n",
     "        # concatenated along the sequence dimension, separated by \n",
     "        # EXPERT_SEP (-1, which never occurs anywhere else in the\n",
     "        # input values). We therefore have to split these back out\n",
     "        # again. This does that.\n",
->>>>>>> d84854f4
     "        sep_idxs = [0] + torch.where(inputs[0] == EXPERT_SEP)[0].tolist()\n",
     "        assert len(sep_idxs) - 1 == len(self.experts), ValueError(\n",
-    "            f\"Mismatch in number of separator indices ({len(sep_idxs) - 1}) and number of experts ({len(self.experts)})!\"\n",
+    "            f\"Mismatch in number of separator indices ({len(sep_idxs)-1}) and number of experts ({len(self.experts)})!\"\n",
     "        )\n",
     "\n",
     "        outs = []\n",
@@ -3363,6 +3321,7 @@
     "# with changes made to allow for on-the-fly tokenization of DatasetDicts\n",
     "# rather than TensorDatasets\n",
     "class ExpertMixture(TorchShallowNeuralClassifier):\n",
+    "\n",
     "    model: ExpertLayerWithArbiter\n",
     "\n",
     "    def __init__(\n",
@@ -3432,22 +3391,16 @@
     "            }\n",
     "        return to_return\n",
     "\n",
-<<<<<<< HEAD
-=======
     "    # for setting up the bakeoff dataset (on which we'll make our predictions for bakeoff)\n",
->>>>>>> d84854f4
     "    def build_dataset_from_csv(self, csv: str):\n",
     "        ds = Dataset.from_csv(csv)\n",
     "        ds.set_transform(self.transform_for_experts)\n",
     "        return ds\n",
     "\n",
     "    def build_dataset(self, X: DatasetDict, subset: str = \"train\", *args, **kwargs):\n",
-<<<<<<< HEAD
-=======
     "        # mostly the same as we did earlier, but\n",
     "        # the dev set is also being treated as a dataloader,\n",
     "        # so we need to be able to dynamically get train, validation, and test sets here\n",
->>>>>>> d84854f4
     "        x_subset = X[subset]\n",
     "\n",
     "        if not self.classes_:\n",
@@ -3456,24 +3409,15 @@
     "            self.n_classes_ = len(self.classes_)\n",
     "            self.class2index = dict(zip(self.classes_, range(self.n_classes_)))\n",
     "\n",
-<<<<<<< HEAD
-=======
     "        # configure on-the-fly transforms (in this case, tokenization)\n",
->>>>>>> d84854f4
     "        x_subset.set_transform(self.transform_for_experts)\n",
     "\n",
     "        return x_subset\n",
     "\n",
     "    def initialize(self, checkpoint_path: Path | None = None):\n",
-<<<<<<< HEAD
-    "        \"\"\"\n",
-    "        Adapted to allow loading from checkpoints\n",
-    "        \"\"\"\n",
-=======
     "        \n",
     "        # Adapted to allow loading from checkpoints\n",
     "        \n",
->>>>>>> d84854f4
     "        self.model = self.build_graph()\n",
     "        # This device move has to happen before the optimizer is built:\n",
     "        # https://pytorch.org/docs/master/optim.html#constructing-it\n",
@@ -3521,12 +3465,6 @@
     "        *args,\n",
     "        **kwargs,\n",
     "    ):\n",
-<<<<<<< HEAD
-    "        # Set up parameters needed to use the model. This is a separate\n",
-    "        # function to support using pretrained models for prediction,\n",
-    "        # where it might not be desirable to call `fit`.\n",
-=======
->>>>>>> d84854f4
     "        self.initialize(checkpoint_path)\n",
     "        # mps running out of memory (big models); do this on cpu for now\n",
     "        self.device = \"cpu\" if str(self.device) == \"mps\" else self.device\n",
@@ -3535,18 +3473,12 @@
     "        print(f\"Using device: {self.device}\")\n",
     "\n",
     "        # Dataset:\n",
-<<<<<<< HEAD
-    "        train = self.build_dataset(dataset, \"train\")\n",
-    "        dataloader = self._build_dataloader(train, shuffle=self.shuffle_train)\n",
-    "        dev = []\n",
-=======
     "        # builds slightly different now; the dataloader outputs batches \n",
     "        # in the form of dicts\n",
     "        train = self.build_dataset(dataset, \"train\")\n",
     "        dataloader = self._build_dataloader(train, shuffle=self.shuffle_train)\n",
     "        dev = []\n",
     "        # dev set is the same; uses new dataloader paradigm\n",
->>>>>>> d84854f4
     "        if self.early_stopping:\n",
     "            dev = self.build_dataset(dataset, \"validation\")\n",
     "            dev = self._build_dataloader(dev)\n",
@@ -3567,24 +3499,16 @@
     "            for batch_num, batch in tqdm(\n",
     "                enumerate(dataloader, start=1), total=len(dataloader)\n",
     "            ):\n",
-<<<<<<< HEAD
-    "\n",
-=======
     "                \n",
     "                # can grab data here\n",
     "                # AT THIS POINT, the tokenization is called\n",
     "                # no sooner :)\n",
->>>>>>> d84854f4
     "                x_batch = batch[\"ids\"].to(self.device), batch[\"masks\"].to(self.device)\n",
     "                y_batch = batch[\"labels\"].to(self.device)\n",
     "\n",
     "                batch_preds = self.model(*x_batch)\n",
-<<<<<<< HEAD
-    "\n",
-=======
     "                \n",
     "                # most of the rest of this loop is the same as super().fit\n",
->>>>>>> d84854f4
     "                err = self.loss(batch_preds, y_batch)\n",
     "\n",
     "                if (\n",
@@ -3594,10 +3518,7 @@
     "                    err /= self.gradient_accumulation_steps\n",
     "\n",
     "                err.backward()\n",
-<<<<<<< HEAD
-=======
     "                # log to tensorboard if we have it (good for monitoring)\n",
->>>>>>> d84854f4
     "                if HAS_WRITER:\n",
     "                    LOG.add_scalar(\"Loss/train\", err.item(), batch_num)\n",
     "\n",
@@ -3615,10 +3536,6 @@
     "                    self.optimizer.zero_grad()\n",
     "\n",
     "            # Stopping criteria:\n",
-<<<<<<< HEAD
-    "\n",
-=======
->>>>>>> d84854f4
     "            if self.early_stopping and dev:\n",
     "                self._update_no_improvement_count_early_stopping(dev)\n",
     "                if self.no_improvement_count > self.n_iter_no_change:\n",
@@ -3682,10 +3599,7 @@
     "        preds: list[torch.Tensor] = []\n",
     "        y: list[torch.Tensor] = []\n",
     "        with torch.no_grad():\n",
-<<<<<<< HEAD
-=======
     "            # use tqdm here as well for progress on the validation front\n",
->>>>>>> d84854f4
     "            for idx, batch in tqdm(enumerate(dataloader), total=len(dataloader)):\n",
     "                assert isinstance(batch, dict)\n",
     "                out_batch = self._predict_batch(batch)\n",
@@ -3695,8 +3609,6 @@
     "                preds.append(torch.tensor(out_batch))\n",
     "                if stop_after is not None and idx > stop_after:\n",
     "                    break\n",
-<<<<<<< HEAD
-=======
     "\n",
     "        self.model.train()\n",
     "\n",
@@ -3775,85 +3687,6 @@
     "        },\n",
     "        path,\n",
     "    )\n",
->>>>>>> d84854f4
-    "\n",
-    "        self.model.train()\n",
-    "\n",
-    "        return torch.cat(preds, dim=0), (torch.cat(y, dim=0) if y else None)\n",
-    "\n",
-    "    def _update_no_improvement_count_early_stopping(\n",
-    "        self, dev_loader: DataLoader, *args\n",
-    "    ):\n",
-    "        \"\"\"\n",
-    "        Internal method used by `fit` to control early stopping.\n",
-    "        The method uses `self.score(*dev)` for scoring and updates\n",
-    "        `self.validation_scores`, `self.no_improvement_count`,\n",
-    "        `self.best_score`, `self.best_parameters` as appropriate.\n",
-    "\n",
-    "        \"\"\"\n",
-    "        preds, y = self._predict(dev_loader)\n",
-    "        probs = torch.softmax(preds, dim=1).cpu().numpy()\n",
-    "        preds = probs.argmax(axis=1)\n",
-    "\n",
-    "        score = utils.safe_macro_f1(y, preds)\n",
-    "        self.validation_scores.append(score)\n",
-    "        # If the score isn't at least `self.tol` better, increment:\n",
-    "        if score < (self.best_score + self.tol):\n",
-    "            self.no_improvement_count += 1\n",
-    "        else:\n",
-    "            self.no_improvement_count = 0\n",
-    "        # If the current score is numerically better than all previous\n",
-    "        # scores, update the best parameters:\n",
-    "        if score > self.best_score:\n",
-    "            self.best_parameters = copy.deepcopy(self.model.state_dict())\n",
-    "            self.best_score = score\n",
-    "            # write weights out to storage for loading later!\n",
-    "            self.checkpoint()\n",
-    "\n",
-    "    def checkpoint(self):\n",
-    "        try:\n",
-    "            checkpoint_model(net=self)\n",
-    "        except:\n",
-    "            pass\n",
-    "        # update bakeoff submission\n",
-    "        self.bakeoff()\n",
-    "\n",
-    "    def bakeoff(self, test=False):\n",
-    "        print(f\"Bakeoff mode; test = {test}\")\n",
-    "        preds, _ = self._predict(self.bakeoff_loader, stop_after=10 if test else None)\n",
-    "        probs = torch.softmax(torch.tensor(preds), dim=1).cpu().numpy()\n",
-    "        preds = probs.argmax(axis=1)\n",
-    "        labels = [self.classes_[i] for i in preds]\n",
-    "        if len(labels) != len(self.bakeoff_df):\n",
-    "            labels += [\"None\" for _ in range(len(self.bakeoff_df) - len(labels))]\n",
-    "        self.bakeoff_df[\"prediction\"] = labels\n",
-    "\n",
-    "        now = datetime.now().strftime(\"DATE_%Y_%m_%d-TIME_%H_%M\")\n",
-    "        end = (\n",
-    "            \"TEST\" if test else f\"{now}-SCORE_{self.best_score}\"\n",
-    "        )\n",
-    "        out = BAKEOFF_ROOT / f\"bakeoff_submission-{end}.csv\"\n",
-    "        self.bakeoff_df.to_csv(out)\n",
-    "        print(f\"Wrote bakeoff submission to {out}\")\n",
-    "\n",
-    "\n",
-    "def checkpoint_model(net: ExpertMixture):\n",
-    "    name = net.__class__.__name__\n",
-    "    now = datetime.now().strftime(\"DATE_%Y_%m_%d-TIME_%H_%M\")\n",
-    "    if not hasattr(net, \"model\"):\n",
-    "        raise ValueError(f\"Model not yet initialized for {name}!\")\n",
-    "\n",
-    "    score = net.best_score if net.best_score else 0\n",
-    "    path = CHECKPOINT_ROOT / f\"chkpt-{name}-{now}-SCORE_{score}.ckpt\"\n",
-    "    print(f\"Checkpointing model for:\\n\\t{name}\\nto:\\n\\t{path}\")\n",
-    "    torch.save(\n",
-    "        {\n",
-    "            \"model_state_dict\": net.model.state_dict(),\n",
-    "            \"optimizer_state_dict\": net.optimizer.state_dict(),\n",
-    "            \"best_score\": score,\n",
-    "        },\n",
-    "        path,\n",
-    "    )\n",
     "\n",
     "\n",
     "def main():\n",
@@ -3869,19 +3702,6 @@
     "\n",
     "main()\n",
     "\n",
-    "def main():\n",
-    "    em = ExpertMixture(\n",
-    "        eta=0.00005,  # Low learning rate for effective fine-tuning.\n",
-    "        batch_size=8,  # Small batches to avoid memory overload.\n",
-    "        gradient_accumulation_steps=4,  # Increase the effective batch size to 32.\n",
-    "        early_stopping=True,  # Early-stopping\n",
-    "        n_iter_no_change=5,\n",
-    "    )\n",
-    "    dynasent_r1 = load_dataset(\"dynabench/dynasent\", \"dynabench.dynasent.r1.all\")\n",
-    "    em.fit(dynasent_r1)\n",
-    "\n",
-    "main()\n",
-    "\n",
     "# STOP COMMENT: Please do not remove this comment."
    ]
   },
@@ -3905,18 +3725,8 @@
   },
   {
    "cell_type": "code",
-<<<<<<< HEAD
-   "execution_count": 1,
-   "metadata": {
-    "ExecuteTime": {
-     "end_time": "2024-02-19T20:19:24.649192Z",
-     "start_time": "2024-02-19T20:19:21.299790Z"
-    }
-   },
-=======
    "execution_count": null,
    "metadata": {},
->>>>>>> d84854f4
    "outputs": [],
    "source": [
     "import os\n",
